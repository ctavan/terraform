--- conflicted
+++ resolved
@@ -56,15 +56,10 @@
 			},
 
 			"master_password": &schema.Schema{
-<<<<<<< HEAD
-				Type:      schema.TypeString,
-				Optional:  true,
-				Sensitive: true,
-=======
 				Type:         schema.TypeString,
-				Required:     true,
+				Optional:     true,
+				Sensitive:    true,
 				ValidateFunc: validateRedshiftClusterMasterPassword,
->>>>>>> 1871363e
 			},
 
 			"cluster_security_groups": &schema.Schema{
